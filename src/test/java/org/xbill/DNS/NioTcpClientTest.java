// SPDX-License-Identifier: BSD-3-Clause
package org.xbill.DNS;

import static org.junit.jupiter.api.Assertions.*;

import java.io.IOException;
import java.io.InputStream;
import java.io.OutputStream;
import java.net.InetAddress;
import java.net.InetSocketAddress;
import java.net.ServerSocket;
import java.net.Socket;
import java.net.SocketTimeoutException;
import java.nio.ByteBuffer;
import java.time.Duration;
import java.util.ArrayList;
import java.util.List;
import java.util.concurrent.CountDownLatch;
import java.util.concurrent.TimeUnit;
import lombok.extern.slf4j.Slf4j;
import org.junit.jupiter.api.Test;
import org.junit.jupiter.params.ParameterizedTest;
import org.junit.jupiter.params.provider.ValueSource;
import org.opentest4j.AssertionFailedError;
import org.xbill.DNS.utils.base16;

@Slf4j
class NioTcpClientTest {
  private static final String SELECTOR_TIMEOUT_PROPERTY = "dnsjava.nio.selector_timeout";

  @ParameterizedTest
  @ValueSource(ints = {0, 1001})
  void testSelectorTimeoutLimits(int timeout) {
    System.setProperty(SELECTOR_TIMEOUT_PROPERTY, Integer.toString(timeout));
    try {
      assertThrows(IllegalArgumentException.class, NioClient::runSelector);
    } finally {
      System.clearProperty(SELECTOR_TIMEOUT_PROPERTY);
    }
  }

  @Test
  void testResponseStream() throws InterruptedException, IOException {
    try {
      // start the selector thread early
      NioClient.selector();

      Record qr = Record.newRecord(Name.fromConstantString("example.com."), Type.A, DClass.IN);
      Message[] q = new Message[] {Message.newQuery(qr), Message.newQuery(qr)};
      CountDownLatch cdlServerThreadStart = new CountDownLatch(1);
      CountDownLatch cdlServerThreadEnd = new CountDownLatch(1);
      CountDownLatch cdlQueryRepliesReceived = new CountDownLatch(q.length);
      List<Throwable> exceptions = new ArrayList<>();
      try (ServerSocket ss = new ServerSocket(0, 0, InetAddress.getLoopbackAddress())) {
        ss.setSoTimeout(15000);
        Thread server =
            new Thread(
                () -> {
                  try {
                    cdlServerThreadStart.countDown();
                    Socket s = ss.accept();
                    for (int i = 0; i < q.length; i++) {
                      log.debug("Sending reply #{}, id={}", i, q[i].getHeader().getID());
                      try {
                        InputStream is = s.getInputStream();
                        byte[] lengthData = new byte[2];
                        int readLength = is.read(lengthData);
                        assertEquals(2, readLength);
                        byte[] messageData = new byte[(lengthData[0] << 8) + lengthData[1]];
                        int readMessageLength = is.read(messageData);
                        assertEquals(messageData.length, readMessageLength);
                        Message serverReceivedMessage = new Message(messageData);

                        Message answer = new Message();
                        answer.getHeader().setRcode(Rcode.NOERROR);
                        answer.getHeader().setID(serverReceivedMessage.getHeader().getID());
                        answer.addRecord(serverReceivedMessage.getQuestion(), Section.QUESTION);
                        answer.addRecord(
                            new ARecord(
                                Name.fromConstantString("example.com."),
                                DClass.IN,
                                900,
                                InetAddress.getLoopbackAddress()),
                            Section.ANSWER);
                        byte[] answerData = answer.toWire();
                        ByteBuffer answerBuffer = ByteBuffer.allocate(answerData.length + 2);
                        answerBuffer.put((byte) (answerData.length >>> 8));
                        answerBuffer.put((byte) (answerData.length & 0xFF));
                        answerBuffer.put(answerData);
                        s.getOutputStream().write(answerBuffer.array());

                      } catch (IOException e) {
                        log.warn("Writing message to client failed", e);
                        exceptions.add(e);
                      }
                    }
                  } catch (IOException e) {
                    log.warn("Server failed", e);
                    exceptions.add(e);
                  }

                  cdlServerThreadEnd.countDown();
                });
        server.setDaemon(true);
        server.start();

        if (!cdlServerThreadStart.await(15, TimeUnit.SECONDS)) {
          fail("timed out waiting for server thread to start");
        }

        for (int j = 0; j < q.length; j++) {
          int jj = j;
          NioTcpClient.sendrecv(
                  null,
                  (InetSocketAddress) ss.getLocalSocketAddress(),
                  q[j],
                  q[j].toWire(),
                  Duration.ofSeconds(15))
              .whenComplete(
                  (d, e1) -> {
                    if (e1 == null) {
                      try {
                        assertEquals(q[jj].getHeader().getID(), new Message(d).getHeader().getID());
                      } catch (IOException | AssertionFailedError e2) {
                        exceptions.add(e2);
                      }
                    } else {
                      log.warn("sendrcv failed", e1);
                      exceptions.add(e1);
                    }
                    cdlQueryRepliesReceived.countDown();
                  });
        }
<<<<<<< HEAD

        if (!cdlQueryRepliesReceived.await(5, TimeUnit.SECONDS)) {
          fail("timed out waiting for answers");
        }
=======

        if (!cdlQueryRepliesReceived.await(15, TimeUnit.SECONDS)) {
          fail("timed out waiting for answers in client");
        }

        if (!cdlServerThreadEnd.await(15, TimeUnit.SECONDS)) {
          fail("timeout waiting for server to stop");
        }
      }

      for (Throwable t : exceptions) {
        log.error("Failure during test run", t);
>>>>>>> c2b28b82
      }
      assertEquals(0, exceptions.size(), "Test had exceptions in async code");
    } finally {
      NioClient.close();
    }
  }

  @ParameterizedTest
  @ValueSource(strings = {"000101", "0000", "0002", "000201"})
  void testTooShortResponseStream(String base16ResponseBytes)
      throws InterruptedException, IOException {
    byte[] responseBytes = base16.fromString(base16ResponseBytes);
    try {
      // start the selector thread early
      NioClient.selector();

      Record qr = Record.newRecord(Name.fromConstantString("example.com."), Type.A, DClass.IN);
      Message q = Message.newQuery(qr);
      CountDownLatch cdlServerThreadStart = new CountDownLatch(1);
      CountDownLatch cdlServerThreadEnd = new CountDownLatch(1);
      CountDownLatch cdlWaitForResult = new CountDownLatch(1);
      List<Throwable> exceptions = new ArrayList<>();
      try (ServerSocket ss = new ServerSocket(0, 0, InetAddress.getLoopbackAddress())) {
        ss.setSoTimeout(15000);
        Thread server =
            new Thread(
                () -> {
                  try {
                    cdlServerThreadStart.countDown();
                    Socket s = ss.accept();
                    try {
                      InputStream is = s.getInputStream();
                      byte[] lengthData = new byte[2];
                      int readLength = is.read(lengthData);
                      assertEquals(2, readLength);
                      byte[] messageData = new byte[(lengthData[0] << 8) + lengthData[1]];
                      int readMessageLength = is.read(messageData);
                      assertEquals(messageData.length, readMessageLength);

                      // Send an invalid response, too short to contain an ID
                      OutputStream os = s.getOutputStream();
                      os.write(responseBytes);
                      os.flush();
                    } catch (IOException e) {
                      fail(e);
                    }
                  } catch (SocketTimeoutException ste) {
                    log.warn("Timeout waiting for a client connection", ste);
                    exceptions.add(ste);
                  } catch (IOException e) {
                    log.warn("Server failed", e);
                    exceptions.add(e);
                  }

                  cdlServerThreadEnd.countDown();
                });
        server.setDaemon(true);
        server.start();

        if (!cdlServerThreadStart.await(15, TimeUnit.SECONDS)) {
          fail("timed out waiting for server thread to start");
        }

        NioTcpClient.sendrecv(
                null,
                (InetSocketAddress) ss.getLocalSocketAddress(),
                q,
                q.toWire(),
                Duration.ofSeconds(1))
            .whenComplete(
                (r, e) -> {
                  cdlWaitForResult.countDown();
                  if (e == null) {
                    exceptions.add(new AssertionError("Got an answer but expected timeout"));
                  }
                });
<<<<<<< HEAD

        if (!cdlWaitForResult.await(5, TimeUnit.SECONDS)) {
          fail("Timeout");
        }
=======

        if (!cdlWaitForResult.await(15, TimeUnit.SECONDS)) {
          fail("Timeout");
        }

        if (!cdlServerThreadEnd.await(15, TimeUnit.SECONDS)) {
          fail("timeout waiting for server to stop");
        }
      }

      for (Throwable t : exceptions) {
        log.error("Failure during test run", t);
>>>>>>> c2b28b82
      }
      assertEquals(0, exceptions.size(), "Test had exceptions in async code");
    } finally {
      NioClient.close();
    }
  }
}<|MERGE_RESOLUTION|>--- conflicted
+++ resolved
@@ -131,12 +131,6 @@
                     cdlQueryRepliesReceived.countDown();
                   });
         }
-<<<<<<< HEAD
-
-        if (!cdlQueryRepliesReceived.await(5, TimeUnit.SECONDS)) {
-          fail("timed out waiting for answers");
-        }
-=======
 
         if (!cdlQueryRepliesReceived.await(15, TimeUnit.SECONDS)) {
           fail("timed out waiting for answers in client");
@@ -149,7 +143,6 @@
 
       for (Throwable t : exceptions) {
         log.error("Failure during test run", t);
->>>>>>> c2b28b82
       }
       assertEquals(0, exceptions.size(), "Test had exceptions in async code");
     } finally {
@@ -226,12 +219,6 @@
                     exceptions.add(new AssertionError("Got an answer but expected timeout"));
                   }
                 });
-<<<<<<< HEAD
-
-        if (!cdlWaitForResult.await(5, TimeUnit.SECONDS)) {
-          fail("Timeout");
-        }
-=======
 
         if (!cdlWaitForResult.await(15, TimeUnit.SECONDS)) {
           fail("Timeout");
@@ -244,7 +231,6 @@
 
       for (Throwable t : exceptions) {
         log.error("Failure during test run", t);
->>>>>>> c2b28b82
       }
       assertEquals(0, exceptions.size(), "Test had exceptions in async code");
     } finally {
