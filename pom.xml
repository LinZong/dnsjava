<?xml version="1.0" encoding="UTF-8"?>
<project
    xsi:schemaLocation="http://maven.apache.org/POM/4.0.0 http://maven.apache.org/xsd/maven-4.0.0.xsd"
    xmlns="http://maven.apache.org/POM/4.0.0" xmlns:xsi="http://www.w3.org/2001/XMLSchema-instance">

    <modelVersion>4.0.0</modelVersion>
    <groupId>dnsjava</groupId>
    <artifactId>dnsjava</artifactId>
    <packaging>bundle</packaging>
<<<<<<< HEAD
    <version>3.5.0-SNAPSHOT</version>
=======
    <version>3.4.4-SNAPSHOT</version>
>>>>>>> 4a8f9f1b
    <name>dnsjava</name>
    <description>dnsjava is an implementation of DNS in Java. It supports all defined record types (including the DNSSEC
        types), and unknown types. It can be used for queries, zone transfers, and dynamic updates. It includes a cache
        which can be used by clients, and a minimal implementation of a server. It supports TSIG authenticated messages,
        partial DNSSEC verification, and EDNS0.
    </description>
    <url>https://github.com/dnsjava/dnsjava</url>
    <organization>
        <name>dnsjava.org</name>
        <url>https://github.com/dnsjava/dnsjava</url>
    </organization>
    <licenses>
        <license>
            <name>BSD-3-Clause</name>
            <url>https://opensource.org/licenses/BSD-3-Clause</url>
            <distribution>repo</distribution>
        </license>
    </licenses>
    <scm>
        <connection>scm:git:https://github.com/dnsjava/dnsjava</connection>
        <developerConnection>scm:git:https://github.com/dnsjava/dnsjava</developerConnection>
        <url>https://github.com/dnsjava/dnsjava</url>
        <tag>HEAD</tag>
    </scm>
    <developers>
        <developer>
            <id>bwelling</id>
            <name>Brian Wellington</name>
        </developer>
        <developer>
            <id>ibauersachs</id>
            <name>Ingo Bauersachs</name>
        </developer>
    </developers>

    <properties>
        <project.build.sourceEncoding>UTF-8</project.build.sourceEncoding>
        <target.jdk>8</target.jdk>

        <org.junit.version>5.8.2</org.junit.version>
        <mockito.version>4.1.0</mockito.version>
        <slf4j.version>1.7.32</slf4j.version>
        <lombok.version>1.18.22</lombok.version>
        <jna.version>5.9.0</jna.version>
        <bouncycastle.version>1.69</bouncycastle.version>
        <vertx.version>4.2.1</vertx.version>

        <sonar.projectKey>dnsjava_dnsjava</sonar.projectKey>
        <sonar.organization>dnsjava</sonar.organization>
        <sonar.host.url>https://sonarcloud.io</sonar.host.url>
        <sonar.java.source>${target.jdk}</sonar.java.source>
        <sonar.coverage.jacoco.xmlReportPaths>${project.build.directory}/site/jacoco/jacoco.xml
        </sonar.coverage.jacoco.xmlReportPaths>
    </properties>

    <build>
        <plugins>
            <plugin>
                <groupId>org.apache.maven.plugins</groupId>
                <artifactId>maven-gpg-plugin</artifactId>
                <version>3.0.1</version>
                <executions>
                    <execution>
                        <id>sign-artifacts</id>
                        <phase>verify</phase>
                        <goals>
                            <goal>sign</goal>
                        </goals>
                    </execution>
                </executions>
                <configuration>
                    <gpgArguments>
                        <arg>--pinentry-mode</arg>
                        <arg>loopback</arg>
                    </gpgArguments>
                </configuration>
            </plugin>

            <plugin>
                <groupId>org.apache.maven.plugins</groupId>
                <artifactId>maven-compiler-plugin</artifactId>
                <version>3.8.1</version>
                <configuration>
                    <compilerArgument>-Xlint:unchecked</compilerArgument>
                    <annotationProcessorPaths>
                        <path>
                            <groupId>org.projectlombok</groupId>
                            <artifactId>lombok</artifactId>
                            <version>${lombok.version}</version>
                        </path>
                    </annotationProcessorPaths>
                </configuration>
            </plugin>

            <plugin>
                <groupId>org.apache.maven.plugins</groupId>
                <artifactId>maven-source-plugin</artifactId>
                <version>3.2.1</version>
            </plugin>

            <plugin>
                <groupId>org.apache.felix</groupId>
                <artifactId>maven-bundle-plugin</artifactId>
                <version>5.1.2</version>
                <extensions>true</extensions>
                <configuration>
                    <instructions>
                        <Bundle-Name>dnsjava is an implementation of DNS in Java</Bundle-Name>
                        <Bundle-SymbolicName>org.xbill.dns</Bundle-SymbolicName>
                        <Automatic-Module-Name>org.dnsjava</Automatic-Module-Name>
                        <_noclassforname>true</_noclassforname>
                        <Export-Package>
                            org.xbill.DNS.*
                        </Export-Package>
                        <Import-Package>
                            !org.xbill.DNS*,
                            !sun.*,
                            !lombok,
                            android.*;resolution:=optional,
                            javax.naming.*;resolution:=optional,
                            com.sun.jna.*;resolution:=optional,
                            *
                        </Import-Package>
                        <Bundle-RequiredExecutionEnvironment>JavaSE-1.8</Bundle-RequiredExecutionEnvironment>
                        <Bundle-License>
                            BSD-3-Clause;link="https://raw.githubusercontent.com/dnsjava/dnsjava/master/LICENSE"
                        </Bundle-License>
                        <_removeheaders>Bnd-*, Tool, Require-Capability, Include-Resource</_removeheaders>
                        <Include-Resource>
                            {maven-resources},
                            META-INF/LICENSE=LICENSE
                        </Include-Resource>
                        <Main-Class>org.xbill.DNS.tools.Tools</Main-Class>
                    </instructions>
                </configuration>
            </plugin>

            <plugin>
                <groupId>org.apache.maven.plugins</groupId>
                <artifactId>maven-javadoc-plugin</artifactId>
                <version>3.3.1</version>
                <configuration>
                    <source>${target.jdk}</source>
                    <debug>true</debug>
                    <windowtitle>dnsjava documentation</windowtitle>
                    <footer/>
                    <doclint>none</doclint>
                </configuration>
            </plugin>

            <plugin>
                <groupId>org.apache.maven.plugins</groupId>
                <artifactId>maven-surefire-plugin</artifactId>
                <version>2.22.2</version>
                <configuration>
                    <includes>
                        <!-- Override default config to include inner test classes -->
                        <include>**/*Test*</include>
                    </includes>
                    <excludes>
                        <!-- Override default config to not exclude inner test classes -->
                        <exclude/>
                    </excludes>
                </configuration>
            </plugin>

            <plugin>
                <groupId>org.jacoco</groupId>
                <artifactId>jacoco-maven-plugin</artifactId>
                <version>0.8.7</version>
                <executions>
                    <execution>
                        <id>prepare-agent</id>
                        <goals>
                            <goal>prepare-agent</goal>
                        </goals>
                    </execution>
                    <execution>
                        <id>report</id>
                        <phase>verify</phase>
                        <goals>
                            <goal>report</goal>
                        </goals>
                    </execution>
                </executions>
            </plugin>

            <plugin>
                <groupId>com.github.siom79.japicmp</groupId>
                <artifactId>japicmp-maven-plugin</artifactId>
                <version>0.15.4</version>
                <configuration>
                    <newVersion>
                        <file>
                            <path>${project.build.directory}/${project.artifactId}-${project.version}.jar</path>
                        </file>
                    </newVersion>
                    <parameter>
                        <onlyModified>true</onlyModified>
                        <accessModifier>public</accessModifier>
                        <breakBuildBasedOnSemanticVersioning>true</breakBuildBasedOnSemanticVersioning>
                        <breakBuildOnBinaryIncompatibleModifications>true</breakBuildOnBinaryIncompatibleModifications>
                        <breakBuildOnSourceIncompatibleModifications>true</breakBuildOnSourceIncompatibleModifications>
                        <excludes>
                            <!-- JDK9 removed the Nameservice SPI as per bug 8134577. -->
                            <exclude>org.xbill.DNS.spi</exclude>
                            <!-- internal API detected as public -->
                            <exclude>org.xbill.DNS.config.IPHlpAPI</exclude>
                        </excludes>
                        <overrideCompatibilityChangeParameters>
                            <overrideCompatibilityChangeParameter>
                                <compatibilityChange>ANNOTATION_DEPRECATED_ADDED</compatibilityChange>
                                <semanticVersionLevel>PATCH</semanticVersionLevel>
                                <sourceCompatible>true</sourceCompatible>
                                <binaryCompatible>true</binaryCompatible>
                            </overrideCompatibilityChangeParameter>
                            <overrideCompatibilityChangeParameter>
                                <!-- https://github.com/siom79/japicmp/issues/201 -->
                                <compatibilityChange>METHOD_NEW_DEFAULT</compatibilityChange>
                                <semanticVersionLevel>PATCH</semanticVersionLevel>
                                <binaryCompatible>true</binaryCompatible>
                                <sourceCompatible>true</sourceCompatible>
                            </overrideCompatibilityChangeParameter>
                        </overrideCompatibilityChangeParameters>
                    </parameter>
                </configuration>
                <executions>
                    <execution>
                        <id>check-compatibility</id>
                        <phase>verify</phase>
                        <goals>
                            <goal>cmp</goal>
                        </goals>
                    </execution>
                </executions>
            </plugin>

            <plugin>
                <groupId>com.coveo</groupId>
                <artifactId>fmt-maven-plugin</artifactId>
                <version>2.9.1</version>
                <executions>
                    <execution>
                        <goals>
                            <goal>check</goal>
                        </goals>
                    </execution>
                </executions>
            </plugin>

            <plugin>
                <groupId>org.apache.maven.plugins</groupId>
                <artifactId>maven-checkstyle-plugin</artifactId>
                <version>3.1.2</version>
                <executions>
                    <execution>
                        <id>check</id>
                        <goals>
                            <goal>check</goal>
                        </goals>
                        <phase>verify</phase>
                    </execution>
                </executions>
                <configuration>
                    <!--
                    Still too many failure (mostly in Javadoc) to enable it fully:
                    <configLocation>google_checks.xml</configLocation>
                    -->
                    <configLocation>checkstyle/checkstyle-config.xml</configLocation>
                    <linkXRef>false</linkXRef>
                    <consoleOutput>true</consoleOutput>
                    <failsOnError>true</failsOnError>
                </configuration>
                <dependencies>
                    <dependency>
                        <groupId>com.puppycrawl.tools</groupId>
                        <artifactId>checkstyle</artifactId>
                        <version>9.2</version>
                    </dependency>
                </dependencies>
            </plugin>

            <plugin>
                <groupId>org.apache.maven.plugins</groupId>
                <artifactId>maven-deploy-plugin</artifactId>
                <version>2.8.2</version>
            </plugin>

            <plugin>
                <groupId>org.sonatype.plugins</groupId>
                <artifactId>nexus-staging-maven-plugin</artifactId>
                <version>1.6.8</version>
                <extensions>true</extensions>
                <configuration>
                    <serverId>ossrh</serverId>
                    <nexusUrl>https://oss.sonatype.org/</nexusUrl>
                    <autoReleaseAfterClose>true</autoReleaseAfterClose>
                </configuration>
            </plugin>

            <plugin>
                <groupId>org.codehaus.mojo</groupId>
                <artifactId>animal-sniffer-maven-plugin</artifactId>
                <version>1.20</version>
                <configuration>
                    <signature>
                        <groupId>net.sf.androidscents.signature</groupId>
                        <artifactId>android-api-level-26</artifactId>
                        <version>8.0.0_r2</version>
                    </signature>
                    <ignores>
                        <ignore>javax.naming.NamingException</ignore>
                        <ignore>javax.naming.directory.*</ignore>
                        <ignore>sun.net.spi.nameservice.*</ignore>
                    </ignores>
                </configuration>
                <executions>
                    <execution>
                        <id>animal-sniffer</id>
                        <phase>test</phase>
                        <goals>
                            <goal>check</goal>
                        </goals>
                    </execution>
                </executions>
            </plugin>

            <plugin>
                <groupId>org.apache.maven.plugins</groupId>
                <artifactId>maven-resources-plugin</artifactId>
                <version>3.2.0</version>
            </plugin>

            <plugin>
                <groupId>org.apache.maven.plugins</groupId>
                <artifactId>maven-install-plugin</artifactId>
                <version>2.5.2</version>
            </plugin>
        </plugins>
    </build>

    <dependencies>
        <dependency>
            <groupId>org.slf4j</groupId>
            <artifactId>slf4j-api</artifactId>
            <version>${slf4j.version}</version>
        </dependency>
        <dependency>
            <groupId>org.projectlombok</groupId>
            <artifactId>lombok</artifactId>
            <version>${lombok.version}</version>
            <scope>provided</scope>
        </dependency>
        <dependency>
            <groupId>org.robolectric</groupId>
            <artifactId>android-all</artifactId>
            <version>12-robolectric-7732740</version>
            <scope>provided</scope>
        </dependency>
        <dependency>
            <groupId>net.java.dev.jna</groupId>
            <artifactId>jna</artifactId>
            <version>${jna.version}</version>
            <optional>true</optional>
        </dependency>
        <dependency>
            <groupId>net.java.dev.jna</groupId>
            <artifactId>jna-platform</artifactId>
            <version>${jna.version}</version>
            <optional>true</optional>
        </dependency>
        <dependency>
            <groupId>org.bouncycastle</groupId>
            <artifactId>bcprov-jdk15on</artifactId>
            <version>${bouncycastle.version}</version>
            <scope>test</scope>
        </dependency>
        <dependency>
            <groupId>org.junit.jupiter</groupId>
            <artifactId>junit-jupiter-api</artifactId>
            <version>${org.junit.version}</version>
            <scope>test</scope>
        </dependency>
        <dependency>
            <groupId>org.junit.jupiter</groupId>
            <artifactId>junit-jupiter-engine</artifactId>
            <version>${org.junit.version}</version>
            <scope>test</scope>
        </dependency>
        <dependency>
            <groupId>org.junit.jupiter</groupId>
            <artifactId>junit-jupiter-params</artifactId>
            <version>${org.junit.version}</version>
            <scope>test</scope>
        </dependency>
        <dependency>
            <groupId>org.mockito</groupId>
            <artifactId>mockito-core</artifactId>
            <version>${mockito.version}</version>
            <scope>test</scope>
        </dependency>
        <dependency>
            <groupId>org.mockito</groupId>
            <artifactId>mockito-junit-jupiter</artifactId>
            <version>${mockito.version}</version>
            <scope>test</scope>
        </dependency>
        <dependency>
            <groupId>org.slf4j</groupId>
            <artifactId>slf4j-simple</artifactId>
            <version>${slf4j.version}</version>
            <scope>test</scope>
        </dependency>
        <dependency>
            <groupId>io.vertx</groupId>
            <artifactId>vertx-core</artifactId>
            <version>${vertx.version}</version>
            <scope>test</scope>
        </dependency>
        <dependency>
            <groupId>io.vertx</groupId>
            <artifactId>vertx-junit5</artifactId>
            <version>${vertx.version}</version>
            <scope>test</scope>
        </dependency>
    </dependencies>

    <profiles>
        <profile>
            <id>java8</id>
            <activation>
                <jdk>[,9)</jdk>
            </activation>
            <build>
                <plugins>
                    <plugin>
                        <groupId>org.apache.maven.plugins</groupId>
                        <artifactId>maven-compiler-plugin</artifactId>
                        <configuration>
                            <source>${target.jdk}</source>
                            <target>${target.jdk}</target>
                        </configuration>
                    </plugin>
                </plugins>
            </build>
        </profile>

        <profile>
            <!-- JDK9 removed the Nameservice SPI as per bug 8134577. There's no replacement. -->
            <id>no-spi-on-java9</id>
            <activation>
                <jdk>[9,)</jdk>
            </activation>

            <build>
                <plugins>
                    <plugin>
                        <groupId>org.apache.maven.plugins</groupId>
                        <artifactId>maven-compiler-plugin</artifactId>
                        <configuration>
                            <release>${target.jdk}</release>
                            <excludes>
                                <exclude>org/xbill/DNS/spi/**</exclude>
                            </excludes>
                        </configuration>
                    </plugin>

                    <plugin>
                        <groupId>org.apache.maven.plugins</groupId>
                        <artifactId>maven-javadoc-plugin</artifactId>
                        <configuration>
                            <excludePackageNames>*.spi</excludePackageNames>
                        </configuration>
                    </plugin>

                    <plugin>
                        <groupId>org.apache.maven.plugins</groupId>
                        <artifactId>maven-surefire-plugin</artifactId>
                        <configuration>
                            <argLine>
                                ${argLine} --add-opens java.base/sun.net.dns=ALL-UNNAMED
                            </argLine>
                        </configuration>
                    </plugin>
                </plugins>

                <resources>
                    <resource>
                        <directory>src/main/resources</directory>
                        <excludes>
                            <exclude>META-INF/services/sun.net.spi.nameservice.NameServiceDescriptor</exclude>
                        </excludes>
                    </resource>
                </resources>
            </build>
        </profile>
    </profiles>

    <distributionManagement>
        <snapshotRepository>
            <id>ossrh</id>
            <url>https://oss.sonatype.org/content/repositories/snapshots</url>
        </snapshotRepository>
        <repository>
            <id>ossrh</id>
            <url>https://oss.sonatype.org/service/local/staging/deploy/maven2/</url>
        </repository>
    </distributionManagement>
</project><|MERGE_RESOLUTION|>--- conflicted
+++ resolved
@@ -7,11 +7,7 @@
     <groupId>dnsjava</groupId>
     <artifactId>dnsjava</artifactId>
     <packaging>bundle</packaging>
-<<<<<<< HEAD
     <version>3.5.0-SNAPSHOT</version>
-=======
-    <version>3.4.4-SNAPSHOT</version>
->>>>>>> 4a8f9f1b
     <name>dnsjava</name>
     <description>dnsjava is an implementation of DNS in Java. It supports all defined record types (including the DNSSEC
         types), and unknown types. It can be used for queries, zone transfers, and dynamic updates. It includes a cache
